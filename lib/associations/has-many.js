--- conflicted
+++ resolved
@@ -15,7 +15,6 @@
     this.isSelfAssociation = (this.source.tableName === this.target.tableName)
     this.hasJoinTableModel = !!this.options.joinTableModel
 
-<<<<<<< HEAD
     var combinedTableName;
     if (this.hasJoinTableModel) {
       combinedTableName = this.options.joinTableModel.tableName
@@ -27,16 +26,9 @@
         this.isSelfAssociation ? (this.options.as || this.target.tableName) : this.target.tableName
       )
     }
-    this.options.tableName = this.associationAccessor = this.combinedName = combinedTableName
-=======
-    var combinedTableName = Utils.combineTableNames(
-      this.source.tableName,
-      this.isSelfAssociation ? (this.options.as || this.target.tableName) : this.target.tableName
-    )
+    
     this.options.tableName = this.combinedName = (this.options.joinTableName || combinedTableName)
     this.associationAccessor = this.options.as || this.combinedName
->>>>>>> d11da684
-
     var as = (this.options.as || Utils.pluralize(this.target.tableName, this.target.options.language))
 
     this.accessors = {
