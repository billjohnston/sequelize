<<<<<<< HEAD
var chai        = require('chai')
  , expect      = chai.expect
  , Support     = require(__dirname + '/support')
  , DataTypes   = require(__dirname + "/../lib/data-types")
  , dialect     = Support.getTestDialect()
  , _           = require('lodash')
  , Sequelize   = require(__dirname + '/../index')
  , config      = require(__dirname + "/config/config")
  , moment      = require('moment')
  , Transaction = require(__dirname + '/../lib/transaction')
  , path        = require('path')
  , sinon       = require('sinon')
=======
var chai      = require('chai')
  , expect    = chai.expect
  , assert    = chai.assert
  , Support   = require(__dirname + '/support')
  , DataTypes = require(__dirname + "/../lib/data-types")
  , dialect   = Support.getTestDialect()
  , _         = require('lodash')
  , Sequelize = require(__dirname + '/../index')
  , config    = require(__dirname + "/config/config")
  , moment    = require('moment')
  , sinon     = require('sinon')
>>>>>>> 78e20e5c

chai.Assertion.includeStack = true

var qq = function(str) {
  if (dialect == 'postgres' || dialect == 'sqlite') {
    return '"' + str + '"'
  } else if (Support.dialectIsMySQL()) {
    return '`' + str + '`'
  } else {
    return str
  }
}

describe(Support.getTestDialectTeaser("Sequelize"), function () {
  describe('constructor', function() {
    it('should pass the global options correctly', function(done) {
      var sequelize = Support.createSequelizeInstance({ logging: false, define: { underscored:true } })
        , DAO = sequelize.define('dao', {name: DataTypes.STRING})

      expect(DAO.options.underscored).to.be.ok
      done()
    })

    it('should correctly set the host and the port', function(done) {
      var sequelize = Support.createSequelizeInstance({ host: '127.0.0.1', port: 1234 })
      expect(sequelize.config.port).to.equal(1234)
      expect(sequelize.config.host).to.equal('127.0.0.1')
      done()
    })
  })

  if (dialect !== 'sqlite') {
    describe('authenticate', function() {
      describe('with valid credentials', function() {
        it('triggers the success event', function(done) {
          this.sequelize.authenticate().success(done)
        })
      })

      describe('with invalid credentials', function() {
        beforeEach(function() {
          this.sequelizeWithInvalidCredentials = new Sequelize("omg", "wtf", "lol", this.sequelize.options)
        })

        it('triggers the error event', function(done) {
          this
            .sequelizeWithInvalidCredentials
            .authenticate()
            .complete(function(err, result) {
              expect(err).to.not.be.null
              done()
            })
        })
      })
    })
  }

  describe('getDialect', function() {
    it('returns the defined dialect', function() {
      expect(this.sequelize.getDialect()).to.equal(dialect)
    })
  })

  describe('isDefined', function() {
    it("returns false if the dao wasn't defined before", function() {
      expect(this.sequelize.isDefined('Project')).to.be.false
    })

    it("returns true if the dao was defined before", function() {
      this.sequelize.define('Project', {
        name: DataTypes.STRING
      })
      expect(this.sequelize.isDefined('Project')).to.be.true
    })
  })

  describe('model', function() {
    it('throws an error if the dao being accessed is undefined', function() {
      var self = this
      expect(function() {
        self.sequelize.model('Project')
      }).to.throw(/project has not been defined/i)
    })

    it('returns the dao factory defined by daoName', function() {
      var project = this.sequelize.define('Project', {
        name: DataTypes.STRING
      })

      expect(this.sequelize.model('Project')).to.equal(project)
    })
  })

  describe('query', function() {
    afterEach(function(done) {
      this.sequelize.options.quoteIdentifiers = true
      done()
    })

    beforeEach(function(done) {
      this.User = this.sequelize.define('User', {
        username: DataTypes.STRING
      })

      this.insertQuery = "INSERT INTO " + qq(this.User.tableName) + " (username, " + qq("createdAt") + ", " + qq("updatedAt") + ") VALUES ('john', '2012-01-01 10:10:10', '2012-01-01 10:10:10')"

      this.User.sync({ force: true }).success(function() {
        done()
      })
    })

    it('executes a query the internal way', function(done) {
      this.sequelize.query(this.insertQuery, null, { raw: true })
      .complete(function(err, result) {
        expect(err).to.be.null
        expect(result).to.be.null
        done()
      })
    })

    it('executes a query if only the sql is passed', function(done) {
      this.sequelize.query(this.insertQuery)
      .complete(function(err, result) {
        expect(err).to.be.null
        expect(result).to.not.exist
        done()
      })
    })

    it('executes select queries correctly', function(done) {
      var self = this
      self.sequelize.query(this.insertQuery).success(function() {
        self.sequelize
          .query("select * from " + qq(self.User.tableName) + "")
          .complete(function(err, users) {
            expect(err).to.be.null
            expect(users.map(function(u){ return u.username })).to.include('john')
            done()
          })
      })
    })

    it('executes select queries correctly when quoteIdentifiers is false', function(done) {
      var self = this
        , seq = Object.create(self.sequelize)

      seq.options.quoteIdentifiers = false
      seq.query(this.insertQuery).success(function() {
        seq.query("select * from " + qq(self.User.tableName) + "")
          .complete(function(err, users) {
            expect(err).to.be.null
            expect(users.map(function(u){ return u.username })).to.include('john')
            done()
          })
      })
    })

    it('executes select query and parses dot notation results', function(done) {
      var self = this
      self.sequelize.query('DELETE FROM ' + qq(self.User.tableName)).complete(function() {
        self.sequelize.query(self.insertQuery).success(function() {
          self.sequelize
            .query("select username as " + qq("user.username") + " from " + qq(self.User.tableName) + "")
            .complete(function(err, users) {
              expect(err).to.be.null
              expect(users.map(function(u){ return u.user })).to.deep.equal([{'username':'john'}])
              done()
            })
        })
      })
    })

    if (Support.dialectIsMySQL()) {
      it('executes stored procedures', function(done) {
        var self = this
        self.sequelize.query(this.insertQuery).success(function() {
          self.sequelize.query('DROP PROCEDURE IF EXISTS foo').success(function() {
            self.sequelize.query(
              "CREATE PROCEDURE foo()\nSELECT * FROM " + self.User.tableName + ";"
            ).success(function() {
              self.sequelize.query('CALL foo()').success(function(users) {
                expect(users.map(function(u){ return u.username })).to.include('john')
                done()
              })
            })
          })
        })
      })
    } else {
      console.log('FIXME: I want to be supported in this dialect as well :-(')
    }

    it('uses the passed DAOFactory', function(done) {
      var self = this
      self.sequelize.query(this.insertQuery).success(function() {
        self.sequelize.query("SELECT * FROM " + qq(self.User.tableName) + ";", self.User).success(function(users) {
          expect(users[0].__factory).to.equal(self.User)
          done()
        })
      })
    })

    it('destructs dot separated attributes when doing a raw query', function(done) {
      var tickChar = (dialect === 'postgres') ? '"' : '`'
        , sql      = "select 1 as " + Sequelize.Utils.addTicks('foo.bar.baz', tickChar)

      this.sequelize.query(sql, null, { raw: true }).success(function(result) {
        expect(result).to.deep.equal([ { foo: { bar: { baz: 1 } } } ])
        done()
      })
    })

    it('replaces token with the passed array', function(done) {
      this.sequelize.query('select ? as foo, ? as bar', null, { raw: true }, [ 1, 2 ]).success(function(result) {
        expect(result).to.deep.equal([{ foo: 1, bar: 2 }])
        done()
      })
    })

    it('replaces named parameters with the passed object', function(done) {
      this.sequelize.query('select :one as foo, :two as bar', null, { raw: true }, { one: 1, two: 2 }).success(function(result) {
        expect(result).to.deep.equal([{ foo: 1, bar: 2 }])
        done()
      })
    })

    it('replaces named parameters with the passed object and ignore those which does not qualify', function(done) {
      this.sequelize.query('select :one as foo, :two as bar, \'00:00\' as baz', null, { raw: true }, { one: 1, two: 2 }).success(function(result) {
        expect(result).to.deep.equal([{ foo: 1, bar: 2, baz: '00:00' }])
        done()
      })
    })

    it('replaces named parameters with the passed object using the same key twice', function(done) {
      this.sequelize.query('select :one as foo, :two as bar, :one as baz', null, { raw: true }, { one: 1, two: 2 }).success(function(result) {
        expect(result).to.deep.equal([{ foo: 1, bar: 2, baz: 1 }])
        done()
      })
    })

    it('replaces named parameters with the passed object having a null property', function(done) {
      this.sequelize.query('select :one as foo, :two as bar', null, { raw: true }, { one: 1, two: null }).success(function(result) {
        expect(result).to.deep.equal([{ foo: 1, bar: null }])
        done()
      })
    })

    it('throw an exception when key is missing in the passed object', function(done) {
      var self = this
      expect(function() {
        self.sequelize.query('select :one as foo, :two as bar, :three as baz', null, { raw: true }, { one: 1, two: 2 })
      }).to.throw(Error, /Named parameter ":\w+" has no value in the given object\./g)
      done()
    })

    it('throw an exception with the passed number', function(done) {
      var self = this
      expect(function() {
        self.sequelize.query('select :one as foo, :two as bar', null, { raw: true }, 2)
      }).to.throw(Error, /Named parameter ":\w+" has no value in the given object\./g)
      done()
    })

    it('throw an exception with the passed empty object', function(done) {
      var self = this
      expect(function() {
        self.sequelize.query('select :one as foo, :two as bar', null, { raw: true }, {})
      }).to.throw(Error, /Named parameter ":\w+" has no value in the given object\./g)
      done()
    })

    it('throw an exception with the passed string', function(done) {
      var self = this
      expect(function() {
        self.sequelize.query('select :one as foo, :two as bar', null, { raw: true }, 'foobar')
      }).to.throw(Error, /Named parameter ":\w+" has no value in the given object\./g)
      done()
    })

    it('throw an exception with the passed date', function(done) {
      var self = this
      expect(function() {
        self.sequelize.query('select :one as foo, :two as bar', null, { raw: true }, new Date())
      }).to.throw(Error, /Named parameter ":\w+" has no value in the given object\./g)
      done()
    })

    it('handles AS in conjunction with functions just fine', function(done) {
      this.sequelize.query('SELECT ' + (dialect === "sqlite" ? 'date(\'now\')' : 'NOW()') + ' AS t').success(function(result) {
        expect(moment(result[0].t).isValid()).to.be.true
        done()
      })
    })

    if (Support.getTestDialect() === 'postgres') {
      it('supports WITH queries', function(done) {
        this
          .sequelize
          .query("WITH RECURSIVE t(n) AS ( VALUES (1) UNION ALL SELECT n+1 FROM t WHERE n < 100) SELECT sum(n) FROM t")
          .success(function(results) {
            expect(results).to.deep.equal([ { "sum": "5050" } ])
            done()
          })
      })
    }
  })

  describe('define', function() {
    it("adds a new dao to the dao manager", function(done) {
      expect(this.sequelize.daoFactoryManager.all.length).to.equal(0)
      this.sequelize.define('foo', { title: DataTypes.STRING })
      expect(this.sequelize.daoFactoryManager.all.length).to.equal(1)
      done()
    })

    it("overwrites global options", function(done) {
      var sequelize = Support.createSequelizeInstance({ define: { collate: 'utf8_general_ci' } })
      var DAO = sequelize.define('foo', {bar: DataTypes.STRING}, {collate: 'utf8_bin'})
      expect(DAO.options.collate).to.equal('utf8_bin')
      done()
    })

    it("inherits global collate option", function(done) {
      var sequelize = Support.createSequelizeInstance({ define: { collate: 'utf8_general_ci' } })
      var DAO = sequelize.define('foo', {bar: DataTypes.STRING})
      expect(DAO.options.collate).to.equal('utf8_general_ci')
      done()
    })

    it("inherits global classMethods and instanceMethods", function(done) {
      var sequelize = Support.createSequelizeInstance({
        define: {
          classMethods : { globalClassMethod : function() {} },
          instanceMethods : { globalInstanceMethod : function() {} }
        }
      })

      var DAO = sequelize.define('foo', {bar: DataTypes.STRING}, {
        classMethods : { localClassMethod : function() {} }
      })

      expect(typeof DAO.options.classMethods.globalClassMethod).to.equal('function')
      expect(typeof DAO.options.classMethods.localClassMethod).to.equal('function')
      expect(typeof DAO.options.instanceMethods.globalInstanceMethod).to.equal('function')
      done()
    })

    it("uses the passed tableName", function(done) {
      var self = this
        , Photo = this.sequelize.define('Foto', { name: DataTypes.STRING }, { tableName: 'photos' })
      Photo.sync({ force: true }).success(function() {
        self.sequelize.getQueryInterface().showAllTables().success(function(tableNames) {
          expect(tableNames).to.include('photos')
          done()
        })
      })
    })
  })

  describe('sync', function() {
    it("synchronizes all daos", function(done) {
      var Project = this.sequelize.define('project' + config.rand(), { title: DataTypes.STRING })
      var Task = this.sequelize.define('task' + config.rand(), { title: DataTypes.STRING })

      Project.sync({ force: true }).success(function() {
        Task.sync({ force: true }).success(function() {
          Project.create({title: 'bla'}).success(function() {
            Task.create({title: 'bla'}).success(function(task){
              expect(task).to.exist
              expect(task.title).to.equal('bla')
              done()
            })
          })
        })
      })
    })

    it('works with correct database credentials', function(done) {
      var User = this.sequelize.define('User', { username: DataTypes.STRING })
      User.sync().success(function() {
        expect(true).to.be.true
        done()
      })
    })

    if (dialect !== "sqlite") {
      it("fails with incorrect database credentials", function(done) {
        this.sequelizeWithInvalidCredentials = new Sequelize("omg", "bar", null, this.sequelize.options)

        var User2 = this.sequelizeWithInvalidCredentials.define('User', { name: DataTypes.STRING, bio: DataTypes.TEXT })

<<<<<<< HEAD
        User2.sync().complete(function(err) {
          if (dialect === "postgres" || dialect === "postgres-native") {
            expect(err.message).to.match(/(role "bar" does not exist)|(password authentication failed for user "bar")/)
          } else {
            expect(err.message.toString()).to.match(/.*Access\ denied.*/)
          }
          done()
        })
=======
      User2.sync().error(function(err) {
        if (dialect === "postgres" || dialect === "postgres-native") {
          assert([
            'role "bar" does not exist',
            'password authentication failed for user "bar"'
          ].indexOf(err.message) !== -1)
        } else {
          expect(err.message.toString()).to.match(/.*Access\ denied.*/)
        }
        done()
>>>>>>> 78e20e5c
      })
    }

    describe("doesn't emit logging when explicitly saying not to", function() {
      afterEach(function(done) {
        this.sequelize.options.logging = false
        done()
      })

      beforeEach(function(done) {
        this.spy = sinon.spy()
        var self = this
        this.sequelize.options.logging = function() { self.spy() }
        this.User = this.sequelize.define('UserTest', { username: DataTypes.STRING })
        done()
      })

      it('through Sequelize.sync()', function(done) {
        var self = this
        this.sequelize.sync({ force: true, logging: false }).success(function() {
          expect(self.spy.notCalled).to.be.true
          done()
        })
      })

      it('through DAOFactory.sync()', function(done) {
        var self = this
        this.User.sync({ force: true, logging: false }).success(function() {
          expect(self.spy.notCalled).to.be.true
          done()
        })
      })
    })
  })

  describe('drop should work', function() {
    it('correctly succeeds', function(done) {
      var User = this.sequelize.define('Users', {username: DataTypes.STRING })
      User.sync({ force: true }).success(function() {
        User.drop().success(function() {
          expect(true).to.be.true
          done()
        })
      })
    })
  })

  describe('import', function() {
    it("imports a dao definition from a file absolute path", function(done) {
      var Project = this.sequelize.import(__dirname + "/assets/project")

      expect(Project).to.exist
      done()
    })

    it("imports a dao definition from a function", function(done) {
      var Project = this.sequelize.import('Project', function(sequelize, DataTypes) {
        return sequelize.define('Project' + parseInt(Math.random() * 9999999999999999), {
          name: DataTypes.STRING
        })
      })

      expect(Project).to.exist
      done()
    })
  })

  describe('define', function() {
    [
      { type: DataTypes.ENUM, values: ['scheduled', 'active', 'finished']},
      DataTypes.ENUM('scheduled', 'active', 'finished')
    ].forEach(function(status) {
      describe('enum', function() {
        beforeEach(function(done) {
          this.Review = this.sequelize.define('review', { status: status })
          this.Review.sync({ force: true }).success(function() {
            done()
          })
        })

        it('raises an error if no values are defined', function(done) {
          var self = this
          expect(function() {
            self.sequelize.define('omnomnom', {
              bla: { type: DataTypes.ENUM }
            })
          }).to.throw(Error, 'Values for ENUM haven\'t been defined.')
          done()
        })

        it('correctly stores values', function(done) {
          this.Review.create({ status: 'active' }).success(function(review) {
            expect(review.status).to.equal('active')
            done()
          })
        })

        it('correctly loads values', function(done) {
          var self = this
          this.Review.create({ status: 'active' }).success(function() {
            self.Review.findAll().success(function(reviews) {
              expect(reviews[0].status).to.equal('active')
              done()
            })
          })
        })

        it("doesn't save an instance if value is not in the range of enums", function(done) {
          this.Review.create({status: 'fnord'}).error(function(err) {
            expect(err).to.deep.equal({ status: [ 'Value "fnord" for ENUM status is out of allowed scope. Allowed values: scheduled, active, finished' ] })
            done()
          })
        })
      })
    })

    describe('table', function() {
      [
        { id: { type: DataTypes.BIGINT } },
        { id: { type: DataTypes.STRING, allowNull: true } },
        { id: { type: DataTypes.BIGINT, allowNull: false, primaryKey: true, autoIncrement: true } }
      ].forEach(function(customAttributes) {

        it('should be able to override options on the default attributes', function(done) {
          var Picture = this.sequelize.define('picture', _.cloneDeep(customAttributes))
          Picture.sync({ force: true }).success(function() {
            Object.keys(customAttributes).forEach(function(attribute) {
              Object.keys(customAttributes[attribute]).forEach(function(option) {
                var optionValue = customAttributes[attribute][option];
                expect(Picture.rawAttributes[attribute][option]).to.be.equal(optionValue)
              })
            })
            done()
          })
        })

      })
    })

    describe('transaction', function() {
      beforeEach(function(done) {
        var self = this

        Support.prepareTransactionTest(this.sequelize, function(sequelize) {
          self.sequelizeWithTransaction = sequelize
          done()
        })
      })

      it('is a transaction method available', function() {
        expect(Support.Sequelize).to.respondTo('transaction')
      })

      it('passes a transaction object to the callback', function(done) {
        this.sequelizeWithTransaction.transaction(function(t) {
          expect(t).to.be.instanceOf(Transaction)
          done()
        })
      })

      it('returns a transaction object', function() {
        expect(this.sequelizeWithTransaction.transaction(function(){})).to.be.instanceOf(Transaction)
      })

      it('allows me to define a callback on the result', function(done) {
        this
          .sequelizeWithTransaction
          .transaction(function(t) { t.commit() })
          .done(done)
      })

      it('allows me to define a callback on the transaction object', function(done) {
        this.sequelizeWithTransaction.transaction(function(t) {
          t.done(done)
          t.commit()
        })
      })

      if (dialect === 'sqlite') {
        it("correctly scopes transaction from other connections", function(done) {
          var TransactionTest = this.sequelizeWithTransaction.define('TransactionTest', { name: DataTypes.STRING }, { timestamps: false })
            , self            = this

          var count = function(transaction, callback) {
            var sql = self.sequelizeWithTransaction.getQueryInterface().QueryGenerator.selectQuery('TransactionTests', { attributes: [['count(*)', 'cnt']] })

            self
              .sequelizeWithTransaction
              .query(sql, null, { plain: true, raw: true, transaction: transaction })
              .success(function(result) { callback(result.cnt) })
          }

          TransactionTest.sync({ force: true }).success(function() {
            self.sequelizeWithTransaction.transaction(function(t1) {
              self.sequelizeWithTransaction.query('INSERT INTO ' + qq('TransactionTests') + ' (' + qq('name') + ') VALUES (\'foo\');', null, { plain: true, raw: true, transaction: t1 }).success(function() {
                count(null, function(cnt) {
                  expect(cnt).to.equal(0)

                  count(t1, function(cnt) {
                    expect(cnt).to.equal(1)

                    t1.commit().success(function() {
                      count(null, function(cnt) {
                        expect(cnt).to.equal(1)
                        done()
                      })
                    })
                  })
                })
              })
            })
          })
        })
      } else {
        it("correctly handles multiple transactions", function(done) {
          var TransactionTest = this.sequelizeWithTransaction.define('TransactionTest', { name: DataTypes.STRING }, { timestamps: false })
            , self            = this

          var count = function(transaction, callback) {
            var sql = self.sequelizeWithTransaction.getQueryInterface().QueryGenerator.selectQuery('TransactionTests', { attributes: [['count(*)', 'cnt']] })

            self
              .sequelizeWithTransaction
              .query(sql, null, { plain: true, raw: true, transaction: transaction })
              .success(function(result) { callback(parseInt(result.cnt, 10)) })
          }

          TransactionTest.sync({ force: true }).success(function() {
            self.sequelizeWithTransaction.transaction(function(t1) {
              self.sequelizeWithTransaction.query('INSERT INTO ' + qq('TransactionTests') + ' (' + qq('name') + ') VALUES (\'foo\');', null, { plain: true, raw: true, transaction: t1 }).success(function() {
                self.sequelizeWithTransaction.transaction(function(t2) {
                  self.sequelizeWithTransaction.query('INSERT INTO ' + qq('TransactionTests') + ' (' + qq('name') + ') VALUES (\'bar\');', null, { plain: true, raw: true, transaction: t2 }).success(function() {
                    count(null, function(cnt) {
                      expect(cnt).to.equal(0)

                      count(t1, function(cnt) {
                        expect(cnt).to.equal(1)

                        count(t2, function(cnt) {
                          expect(cnt).to.equal(1)

                          t2.rollback().success(function() {
                            count(t2, function(cnt) {
                              expect(cnt).to.equal(0)

                              t1.commit().success(function() {
                                count(null, function(cnt) {
                                  expect(cnt).to.equal(1)
                                })
                              })
                            })
                          })
                        })
                      })
                    })
                  })
                })
              })
            }).done(function() {
              done()
            })
          })
        })
      }

    })
  })
})<|MERGE_RESOLUTION|>--- conflicted
+++ resolved
@@ -1,6 +1,6 @@
-<<<<<<< HEAD
 var chai        = require('chai')
   , expect      = chai.expect
+  , assert      = chai.assert
   , Support     = require(__dirname + '/support')
   , DataTypes   = require(__dirname + "/../lib/data-types")
   , dialect     = Support.getTestDialect()
@@ -11,19 +11,6 @@
   , Transaction = require(__dirname + '/../lib/transaction')
   , path        = require('path')
   , sinon       = require('sinon')
-=======
-var chai      = require('chai')
-  , expect    = chai.expect
-  , assert    = chai.assert
-  , Support   = require(__dirname + '/support')
-  , DataTypes = require(__dirname + "/../lib/data-types")
-  , dialect   = Support.getTestDialect()
-  , _         = require('lodash')
-  , Sequelize = require(__dirname + '/../index')
-  , config    = require(__dirname + "/config/config")
-  , moment    = require('moment')
-  , sinon     = require('sinon')
->>>>>>> 78e20e5c
 
 chai.Assertion.includeStack = true
 
@@ -415,27 +402,18 @@
 
         var User2 = this.sequelizeWithInvalidCredentials.define('User', { name: DataTypes.STRING, bio: DataTypes.TEXT })
 
-<<<<<<< HEAD
-        User2.sync().complete(function(err) {
+        User2.sync().error(function(err) {
           if (dialect === "postgres" || dialect === "postgres-native") {
-            expect(err.message).to.match(/(role "bar" does not exist)|(password authentication failed for user "bar")/)
+            assert([
+              'role "bar" does not exist',
+              'FATAL:  role "bar" does not exist',
+              'password authentication failed for user "bar"'
+            ].indexOf(err.message.trim()) !== -1)
           } else {
             expect(err.message.toString()).to.match(/.*Access\ denied.*/)
           }
           done()
         })
-=======
-      User2.sync().error(function(err) {
-        if (dialect === "postgres" || dialect === "postgres-native") {
-          assert([
-            'role "bar" does not exist',
-            'password authentication failed for user "bar"'
-          ].indexOf(err.message) !== -1)
-        } else {
-          expect(err.message.toString()).to.match(/.*Access\ denied.*/)
-        }
-        done()
->>>>>>> 78e20e5c
       })
     }
 
